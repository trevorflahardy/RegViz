/// RegViz - Regular Expression Visualizer
///
/// This application provides interactive visualizations of regular expressions,
/// allowing users to see both the parse tree (AST) and the non-deterministic
/// finite automaton (NFA) representation.
///
/// # Features
///
/// - **Parse Tree**: Hierarchical tree layout showing operator precedence
/// - **NFA**: State machine visualization with configurable bounding boxes
/// - **Interactive**: Zoom in/out, toggle elements, switch between views
/// - **Real-time**: Immediate feedback as you type regex patterns
mod app;
mod graph;

<<<<<<< HEAD
use iced::{
    Element,
    widget::{Canvas, button, column, container, row, text, text_input},
};
use regviz_core::core::automaton::BoxKind;
use regviz_core::core::{BuildArtifacts, nfa, parser};

use graph::{BoxVisibility, GraphCanvas};

#[derive(Default)]
struct App {
    input: String,
    error: Option<String>,
    build_artifacts: Option<BuildArtifacts>,
    box_visibility: BoxVisibility,
}

#[derive(Debug, Clone)]
enum Message {
    InputChanged(String),
    ToggleBox(BoxKind),
}

impl App {
    fn view(&self) -> Element<'_, Message> {
        let status_text = match &self.error {
            Some(err) => text(format!("Error: {}", err)),
            None => match &self.build_artifacts {
                Some(artifacts) => text(format!(
                    "AST: {:?}\nNFA states: {}\nAlphabet: {:?}",
                    artifacts.ast,
                    artifacts.nfa.states.len(),
                    artifacts.alphabet
                )),
                None => text("No build artifacts available."),
            },
        };

        let mut col = column![
            text_input("Type something here...", &self.input).on_input(Message::InputChanged),
            text(format!("Input: {}", self.input)),
            status_text,
        ]
        .spacing(10);

        // Conditionally add the canvas
        if let Some(artifacts) = &self.build_artifacts {
            let toggles = row![
                self.box_toggle_button(BoxKind::Literal, "Literal"),
                self.box_toggle_button(BoxKind::Concat, "Concat"),
                self.box_toggle_button(BoxKind::Alternation, "Alternation"),
                self.box_toggle_button(BoxKind::KleeneStar, "Star"),
                self.box_toggle_button(BoxKind::KleenePlus, "Plus"),
                self.box_toggle_button(BoxKind::Optional, "Optional"),
            ]
            .spacing(8);

            col = col.push(toggles);

            let graph_canvas: GraphCanvas<nfa::Nfa> =
                GraphCanvas::new(artifacts.nfa.clone(), self.box_visibility.clone());

            // Canvas that takes up max width and height of the column
            let canvas = Canvas::new(graph_canvas)
                .width(iced::Length::Fill)
                .height(iced::Length::Fill);

            // Wrap in container with padding
            let canvas_with_padding = container(canvas).padding(20); // Add 20 pixels of padding on all sides

            col = col.push(canvas_with_padding);
        }

        col.into()
    }

    fn update(&mut self, message: Message) {
        match message {
            Message::InputChanged(input) => {
                self.input = input;
                self.lex_and_parse();
            }
            Message::ToggleBox(kind) => {
                self.box_visibility.toggle(kind);
            }
        }
    }

    fn lex_and_parse(&mut self) {
        if self.input.is_empty() {
            self.error = None;
            self.build_artifacts = None;
            return;
        }
        match parser::Ast::build(&self.input) {
            Ok(ast) => {
                let nfa = nfa::build_nfa(ast.clone());
                let alphabet = nfa.alphabet();
                self.build_artifacts = Some(BuildArtifacts {
                    ast,
                    nfa,
                    alphabet,
                    dfa: None,
                    min_dfa: None,
                });
                self.error = None;
            }
            Err(e) => {
                self.error = Some(format!("Parse error: {}", e));
                self.build_artifacts = None;
            }
        }
    }
}

impl App {
    fn box_toggle_button<'a>(
        &'a self,
        kind: BoxKind,
        label: &'static str,
    ) -> iced::Element<'a, Message> {
        let active = self.box_visibility.is_visible(kind);
        let text_label = format!("{}: {}", label, if active { "On" } else { "Off" });
        button(text(text_label).size(16))
            .padding([4, 12])
            .on_press(Message::ToggleBox(kind))
            .into()
    }
=======
use app::App;

/// Initializes debug tracing for development builds.
///
/// This function sets up structured logging using the `tracing` crate,
/// which helps with debugging and understanding program flow. The trace
/// level can be controlled via the `RUST_LOG` environment variable.
///
/// Only compiled in debug builds for performance reasons.
#[cfg(debug_assertions)]
fn init_tracing() {
    use tracing_subscriber::EnvFilter;

    tracing_subscriber::fmt()
        .with_env_filter(EnvFilter::from_default_env())
        .pretty()
        .try_init()
        .ok();
>>>>>>> bffa9739
}

/// Application entry point.
///
/// Initializes tracing (in debug mode) and starts the Iced event loop
/// with the RegViz application.
fn main() -> iced::Result {
    #[cfg(debug_assertions)]
    init_tracing();

    iced::run(
        "RegViz - Regular Expression Visualizer",
        App::update,
        App::view,
    )
}<|MERGE_RESOLUTION|>--- conflicted
+++ resolved
@@ -13,7 +13,6 @@
 mod app;
 mod graph;
 
-<<<<<<< HEAD
 use iced::{
     Element,
     widget::{Canvas, button, column, container, row, text, text_input},
@@ -142,26 +141,6 @@
             .on_press(Message::ToggleBox(kind))
             .into()
     }
-=======
-use app::App;
-
-/// Initializes debug tracing for development builds.
-///
-/// This function sets up structured logging using the `tracing` crate,
-/// which helps with debugging and understanding program flow. The trace
-/// level can be controlled via the `RUST_LOG` environment variable.
-///
-/// Only compiled in debug builds for performance reasons.
-#[cfg(debug_assertions)]
-fn init_tracing() {
-    use tracing_subscriber::EnvFilter;
-
-    tracing_subscriber::fmt()
-        .with_env_filter(EnvFilter::from_default_env())
-        .pretty()
-        .try_init()
-        .ok();
->>>>>>> bffa9739
 }
 
 /// Application entry point.
