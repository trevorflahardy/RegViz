use iced::{
    Length,
    widget::{column, container, scrollable, text, text_input},
};

use iced::widget::row;

use crate::app::{
    message::{InputMessage, Message},
    state::App,
    theme::{ContainerClass, ElementType, TextClass, TextInputClass, TextSize},
};
use regviz_core::errors::BuildError;

/// Renders the regex input field and status text.
pub fn render(app: &App) -> ElementType<'_> {
    let label = text("Regular Expression")
        .size(TextSize::H3)
        .class(TextClass::Primary);

    let input_field = text_input("e.g., (a+b)c", &app.input)
        .class(if app.error.is_some() {
            TextInputClass::Invalid
        } else {
            TextInputClass::Default
        })
        .on_input(|value| Message::Input(InputMessage::Changed(value)))
        .padding([12, 16])
        .size(TextSize::Body)
        .width(Length::Fill);

    let status = status_text(app);

    column![label, input_field, status].spacing(6).into()
}

fn status_text(app: &App) -> ElementType<'_> {
    match &app.error {
        Some(err) => error_box(&app.input, err),
        None => match &app.build_artifacts {
            Some(artifacts) => text(format!(
                "Parsed successfully | {} states | Alphabet: {:?}",
                artifacts.nfa.states.len(),
                artifacts.alphabet
            ))
            .size(TextSize::Small)
            .class(TextClass::Success)
            .into(),
            None => text("Enter a regular expression to visualize")
                .size(TextSize::Small)
                .class(TextClass::Secondary)
                .into(),
        },
    }
}

/// Displays an error with highlighted character at the error position.
fn error_box<'a>(input: &'a str, err: &'a BuildError) -> ElementType<'a> {
    let error_char_index = match err {
        BuildError::Lex(lex_err) => lex_err.at,
        BuildError::Parse(parse_err) => parse_err.at,
    };

    // Iterate through characters with their index
    let char_count = input.chars().count();
    let spans = input
        .chars()
        .enumerate()
        .map(|(idx, ch)| {
            if idx == error_char_index {
                // Error character (white text, red background)
                container(
                    text(ch.to_string())
                        .size(TextSize::Small)
                        .font(APP_FONT)
                        .class(TextClass::Primary),
                )
                .class(ContainerClass::FilledWith(
                    iced::Color::from_rgba(1.0, 0.2, 0.2, 0.8), // Red background
                ))
                .into()
            } else {
                // Normal character
                text(ch.to_string())
                    .size(TextSize::Small)
                    .font(APP_FONT)
                    .class(TextClass::Primary)
                    .into()
            }
        })
        .chain((error_char_index == char_count).then(|| {
            container(
                text("⏎")
                    .size(TextSize::Small)
                    .font(APP_FONT)
                    .class(TextClass::Primary),
            )
            .class(ContainerClass::FilledWith(crate::app::theme::colors::RED_500))
            .into()
        }));

    let error_display = column![
<<<<<<< HEAD
        text(input).size(TextSize::Small).class(TextClass::Primary),
        text(arrow_line)
            .size(TextSize::Small)
            .class(TextClass::Error),
=======
        row(spans).spacing(0), // Display the highlighted input
>>>>>>> c8adc64d
        text(format!("Error: {err}"))
            .size(TextSize::Small)
            .class(TextClass::Error),
    ]
    .spacing(4);

    let scrollable_error = scrollable(error_display)
        .direction(scrollable::Direction::Horizontal(Default::default()))
        .width(Length::Fill);

    container(scrollable_error)
        .padding(8)
        .class(ContainerClass::FilledWith(iced::Color::from_rgba(
            0.6, 0.2, 0.2, 0.2,
        )))
        .width(Length::Fill)
        .into()
}<|MERGE_RESOLUTION|>--- conflicted
+++ resolved
@@ -72,7 +72,6 @@
                 container(
                     text(ch.to_string())
                         .size(TextSize::Small)
-                        .font(APP_FONT)
                         .class(TextClass::Primary),
                 )
                 .class(ContainerClass::FilledWith(
@@ -83,31 +82,20 @@
                 // Normal character
                 text(ch.to_string())
                     .size(TextSize::Small)
-                    .font(APP_FONT)
                     .class(TextClass::Primary)
                     .into()
             }
         })
         .chain((error_char_index == char_count).then(|| {
-            container(
-                text("⏎")
-                    .size(TextSize::Small)
-                    .font(APP_FONT)
-                    .class(TextClass::Primary),
-            )
-            .class(ContainerClass::FilledWith(crate::app::theme::colors::RED_500))
-            .into()
+            container(text("⏎").size(TextSize::Small).class(TextClass::Primary))
+                .class(ContainerClass::FilledWith(
+                    crate::app::theme::colors::RED_500,
+                ))
+                .into()
         }));
 
     let error_display = column![
-<<<<<<< HEAD
-        text(input).size(TextSize::Small).class(TextClass::Primary),
-        text(arrow_line)
-            .size(TextSize::Small)
-            .class(TextClass::Error),
-=======
         row(spans).spacing(0), // Display the highlighted input
->>>>>>> c8adc64d
         text(format!("Error: {err}"))
             .size(TextSize::Small)
             .class(TextClass::Error),
